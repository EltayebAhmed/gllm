
services:
  balancer:
    extends:
      file: compose_base.yml
      service: balancer

  worker1:
    extends:
      file: compose_base.yml
      service: worker_base
    deploy:
      resources:
        reservations:
          devices:
            - capabilities: [gpu]
              driver: nvidia
              device_ids: ['4']
    environment:
      - ROUTER_ADDRESS=http://127.0.0.1:${SERVER_PORT}
      - SELF_HOSTNAME=127.0.0.1
      - PORT=8900
      - HF_TOKEN=${HF_TOKEN}

  worker2:
    extends:
      file: compose_base.yml
      service: worker_base
    deploy:
      resources:
        reservations:
          devices:
            - capabilities: [gpu]
              driver: nvidia
              device_ids: ['5']
    environment:
      - ROUTER_ADDRESS=http://127.0.0.1:${SERVER_PORT}
      - SELF_HOSTNAME=127.0.0.1
      - PORT=9900
      - HF_TOKEN=${HF_TOKEN}


  worker3:
    extends:
      file: compose_base.yml
      service: worker_base
    deploy:
      resources:
        reservations:
          devices:
            - capabilities: [gpu]
              driver: nvidia
<<<<<<< HEAD
              device_ids: ['2']
    environment:
      - ROUTER_ADDRESS=http://127.0.0.1:${SERVER_PORT}
      - SELF_HOSTNAME=127.0.0.1
      - PORT=9500
      - HF_TOKEN=${HF_TOKEN}

  worker4:
    extends:
      file: compose_base.yml
      service: worker_base
    deploy:
      resources:
        reservations:
          devices:
            - capabilities: [gpu]
              driver: nvidia
              device_ids: ['3']
    environment:
      - ROUTER_ADDRESS=http://127.0.0.1:${SERVER_PORT}
      - SELF_HOSTNAME=127.0.0.1
      - PORT=9320
      - HF_TOKEN=${HF_TOKEN}
=======
              device_ids: ['7']
    environment:
      - ROUTER_ADDRESS=http://127.0.0.1:${SERVER_PORT}
      - SELF_HOSTNAME=127.0.0.1
      - PORT=9901
      - HF_TOKEN=${HF_TOKEN}

>>>>>>> 45e929fa
<|MERGE_RESOLUTION|>--- conflicted
+++ resolved
@@ -50,7 +50,6 @@
           devices:
             - capabilities: [gpu]
               driver: nvidia
-<<<<<<< HEAD
               device_ids: ['2']
     environment:
       - ROUTER_ADDRESS=http://127.0.0.1:${SERVER_PORT}
@@ -73,13 +72,4 @@
       - ROUTER_ADDRESS=http://127.0.0.1:${SERVER_PORT}
       - SELF_HOSTNAME=127.0.0.1
       - PORT=9320
-      - HF_TOKEN=${HF_TOKEN}
-=======
-              device_ids: ['7']
-    environment:
-      - ROUTER_ADDRESS=http://127.0.0.1:${SERVER_PORT}
-      - SELF_HOSTNAME=127.0.0.1
-      - PORT=9901
-      - HF_TOKEN=${HF_TOKEN}
-
->>>>>>> 45e929fa
+      - HF_TOKEN=${HF_TOKEN}